--- conflicted
+++ resolved
@@ -247,7 +247,6 @@
         raise RuntimeError("File too small: '{0}'. Minimal allowed value is {1} \
                             MB.".format(path_to_file, lower_limit))
 
-<<<<<<< HEAD
 
 def any_uncertainties_nonzero(uncertainties, size):
     """
@@ -261,7 +260,7 @@
         else:
             nonzero = nonzero | np.any((np.array(unc.values) != 0),axis=1)
     return nonzero
-=======
+
 def sanitize_value(value):
     """
     Handle conversion of input types for internal storage.
@@ -276,5 +275,4 @@
         return value
     if isinstance(value,int):
         return value
-    return float(value)
->>>>>>> 2458da4a
+    return float(value)