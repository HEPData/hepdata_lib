# !/usr/bin/env python
"""Test Table."""
import os
import shutil
from unittest import TestCase

from hepdata_lib import Table, Variable, Uncertainty, helpers
from .test_utilities import tmp_directory_name

class TestTable(TestCase):
    """Test the Table class."""

    def test_name_checks(self):
        """Test the table name checks."""

        # This should work fine
        good_name = "64 characters or fewer"
        try:
            good_table = Table(good_name)
        except ValueError:
            self.fail("Table initializer raised unexpected ValueError.")

        self.assertEqual(good_name, good_table.name)

        # Check name that is too long
        too_long_name = "x"*100

        # In the initializer
        with self.assertRaises(ValueError):
            _bad_table = Table(too_long_name)

        # Using the setter
        with self.assertRaises(ValueError):
            good_table.name = too_long_name

    def test_add_variable(self):
        """Test the add_variable function."""

        # Verify that the type check works
        test_table = Table("Some variable")
        test_variable = Variable("Some variable")
        test_uncertainty = Uncertainty("Some Uncertainty")
        try:
            test_table.add_variable(test_variable)
        except TypeError:
            self.fail("Table.add_variable raised an unexpected TypeError.")

        with self.assertRaises(TypeError):
            test_table.add_variable(5)
        with self.assertRaises(TypeError):
            test_table.add_variable([1, 3, 5])
        with self.assertRaises(TypeError):
            test_table.add_variable("a string")
        with self.assertRaises(TypeError):
            test_table.add_variable(test_uncertainty)


    def test_write_yaml(self):
        """Test write_yaml() for Table."""

        test_table = Table("Some Table")
        test_variable = Variable("Some Variable")
        test_table.add_variable(test_variable)
        test_table.add_related_doi("10.17182/hepdata.1.v1/t1")
        test_table.add_data_license(
            name="data_license",
            url="test_url"
        )
        test_table.keywords = {"name": "keywords", "values": "1"}
        testdir = tmp_directory_name()
        self.addCleanup(shutil.rmtree, testdir)
        try:
            test_table.write_yaml(testdir)
        except TypeError:
            self.fail("Table.write_yaml raised an unexpected TypeError.")
        with self.assertRaises(TypeError):
            test_table.write_yaml(None)
        self.doCleanups()

    def test_add_image(self):
        """Get test PDF"""
        # Get test PDF
        some_pdf = f"{os.path.dirname(__file__)}/minimal.pdf"

        test_table = Table("Some Table")

        # This should work fine
        try:
            try:
                test_table.add_image(some_pdf)
            except RuntimeError:
                self.fail("Table.add_image raised an unexpected RuntimeError.")
        except TypeError:
            self.fail("Table.add_image raised an unexpected TypeError.")

        # Try wrong argument types
        wrong_type = [None, 5, {}, []]
        for argument in wrong_type:
            with self.assertRaises(TypeError):
                test_table.add_image(argument)

        # Try non-existing paths:
        nonexisting = ["/a/b/c/d/e", "./daskjl/aksj/asdasd.pdf"]
        for argument in nonexisting:
            with self.assertRaises(RuntimeError):
                test_table.add_image(argument)


    def test_write_images(self):
        """Test the write_images function."""

        test_table = Table("Some Table")

        # Get test PDF
        some_pdf = f"{os.path.dirname(__file__)}/minimal.pdf"

        # This should work fine
        test_table.add_image(some_pdf)
        testdir = tmp_directory_name()
        self.addCleanup(shutil.rmtree, testdir)
        try:
            test_table.write_images(testdir)
        except TypeError:
            self.fail("Table.write_images raised an unexpected TypeError.")

        # Check that output file exists
        expected_file = os.path.join(testdir, "minimal.png")
        self.assertTrue(os.path.exists(expected_file))

        test_table.image_files = {"non_existing_file.pdf"}
        with self.assertRaises(RuntimeError):
            test_table.write_images(testdir)

        # Try wrong type of input argument
        bad_arguments = [None, 5, {}, []]
        for argument in bad_arguments:
            with self.assertRaises(TypeError):
                test_table.write_images(argument)
        self.doCleanups()

    def test_write_images_multiple_executions(self):
        """
        write_images is supposed to only recreate output PNG
        files if the output file does not yet exist or is outdated
        relative to the input file.
        """

        test_table = Table("Some Table")
        some_pdf = f"{os.path.dirname(__file__)}/minimal.pdf"
        test_table.add_image(some_pdf)
        testdir = "test_output"
        self.addCleanup(shutil.rmtree, testdir)

        expected_main_file = os.path.join(testdir, "minimal.png")
        expected_thumbnail_file = os.path.join(testdir, "thumb_minimal.png")

        # Output files should not yet exist
        self.assertTrue(not os.path.exists(expected_main_file))
        self.assertTrue(not os.path.exists(expected_thumbnail_file))

        # Run the function
        test_table.write_images(testdir)

        # Output files now exist
        self.assertTrue(os.path.exists(expected_main_file))
        self.assertTrue(os.path.exists(expected_thumbnail_file))

        # Make sure that output is not recreated if input file is unchanged
        modified_time_main = os.path.getmtime(expected_main_file)
        modified_time_thumbnail = os.path.getmtime(expected_thumbnail_file)
        test_table.write_images(testdir)
        self.assertEqual(modified_time_main, os.path.getmtime(expected_main_file))
        self.assertEqual(modified_time_thumbnail, os.path.getmtime(expected_thumbnail_file))


        # Make sure that a change in input file triggers recreation
        os.utime(some_pdf, None)
        test_table.write_images(testdir)
        self.assertTrue(modified_time_main < os.path.getmtime(expected_main_file))
        self.assertTrue(modified_time_thumbnail < os.path.getmtime(expected_thumbnail_file))

<<<<<<< HEAD
    def test_add_additional_resource(self): # pylint: disable=no-self-use
=======




    def test_add_additional_resource(self):
>>>>>>> 976e433f
        """Test the add_additional_resource function."""
        test_table = Table("Some Table")
        test_data = [
            {
                "description": "SomeLink",
                "location": "www.cern.ch",
                "type": None,
                "license": None
            },
            {
                "description": "SomeLink",
                "location": "www.cern.ch",
                "type": "HistFactory",
                "license": {"name": "licenseName", "url": "www.cern.ch",
                            "description": "licenseDesc"}
            }
        ]

        for test in test_data:
            test_table.add_additional_resource(
                test["description"],
                test["location"],
                file_type=test["type"],
                resource_license=test["license"]
            )
            resource = test_table.additional_resources[-1]

            # Check resource and mandatory arguments
            assert resource
            assert resource["description"] == test["description"]
            assert resource["location"] == test["location"]

            # Check optional arguments type and license
            if test["type"]:
                assert resource["type"] == test["type"]

            if test["license"]:
                assert resource["license"] == test["license"]

    def test_add_additional_resource_license_check(self):
        """ Test the license value check in Table.add_additional_resource """
        # First two pass, last two fail
        license_data = [
            {
                "error": None,
                "license_data": {
                    "name": "Name",
                    "url": "URL"
                }
            },
            {
                "error": None,
                "license_data": {
                    "name": "Name",
                    "url": "URL",
                    "description": "Desc"
                }
            },
            {
                "error": ValueError,
                "license_data": {
                    "name": "Name",
                    "url": "URL",
                    "shouldnotbehere": "shouldnotbehere"
                }
            },
            {
                "error": ValueError,
                "license_data": {
                    "name": "Name",
                    "url": "URL",
                    "description": "Desc",
                    "toomany": "toomany"
                }
            },
            {
                "error": ValueError,
                "license_data": "a string not a dictionary"
            }]

        # Create test table and get the test pdf
        test_table = Table("Some Table")
        some_pdf = "%s/minimal.pdf" % os.path.dirname(__file__)

        # Set default description, location, copy_file and file_type arguments for a resource file
        resource_args = ["Description", some_pdf, True, "Type"]

        for data in license_data:
            # If error is expected, we check for the error
            # Otherwise, just add and check length later
            if data["error"]:
                with self.assertRaises(ValueError):
                    test_table.add_additional_resource(
                        *resource_args,
                        resource_license=data["license_data"]
                    )
            else:
                # Check for lack of failure
                try:
                    test_table.add_additional_resource(
                        *resource_args,
                        resource_license=data["license_data"]
                    )
                except ValueError:
                    self.fail("Table.add_additional_resource raised an unexpected ValueError.")


    def test_copy_files(self):
        """Test the copy_files function."""
        test_table = Table("Some Table")
        some_pdf = f"{os.path.dirname(__file__)}/minimal.pdf"
        testdir = tmp_directory_name()
        self.addCleanup(shutil.rmtree, testdir)
        os.makedirs(testdir)
        test_table.add_additional_resource("a plot", some_pdf, copy_file=True)

        # Check that the file has been created
        assert helpers.check_file_existence(some_pdf)

        # Explicitly test for lack of an error
        try:
            # No boundaries
            helpers.check_file_size(some_pdf)
            # Between boundaries
            helpers.check_file_size(some_pdf, upper_limit=1, lower_limit=0.001)
        except RuntimeError:
            self.fail("Table.check_file_size raised an unexpected RuntimeError.")

        # Check that both boundaries function correctly
        with self.assertRaises(RuntimeError):
            helpers.check_file_size(some_pdf, upper_limit=0.001)

        with self.assertRaises(RuntimeError):
            helpers.check_file_size(some_pdf, lower_limit=1)<|MERGE_RESOLUTION|>--- conflicted
+++ resolved
@@ -179,15 +179,7 @@
         self.assertTrue(modified_time_main < os.path.getmtime(expected_main_file))
         self.assertTrue(modified_time_thumbnail < os.path.getmtime(expected_thumbnail_file))
 
-<<<<<<< HEAD
     def test_add_additional_resource(self): # pylint: disable=no-self-use
-=======
-
-
-
-
-    def test_add_additional_resource(self):
->>>>>>> 976e433f
         """Test the add_additional_resource function."""
         test_table = Table("Some Table")
         test_data = [
