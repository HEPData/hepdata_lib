--- conflicted
+++ resolved
@@ -47,12 +47,8 @@
 
         try:
             _reader = RootFileReader(path_to_file)
-<<<<<<< HEAD
-        except: # pylint: disable=W0702
-=======
         # pylint: disable=W0702
         except:
->>>>>>> d4701bc6
             self.fail("RootFileReader raised an unexpected exception.")
         # pylint: enable=W0702
         # Clean up
